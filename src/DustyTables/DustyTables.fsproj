<?xml version="1.0" encoding="utf-8"?>
<Project Sdk="Microsoft.NET.Sdk">
    <PropertyGroup>
        <TargetFrameworks>netstandard2.0;netcoreapp3.1</TargetFrameworks>
        <GenerateDocumentationFile>true</GenerateDocumentationFile>
    </PropertyGroup>
    <PropertyGroup>
        <Title>DustyTables</Title>
        <Description>Thin F# API for SqlClient for easy data access to ms sql server with functional seasoning on top</Description>
        <PackageTags>f#, fsharp</PackageTags>
        <PackageProjectUrl>https://github.com/zaid-ajaj/DustyTables</PackageProjectUrl>
        <PackageLicenseUrl>https://github.com/zaid-ajaj/DustyTables/blob/master/LICENSE.md</PackageLicenseUrl>
        <PackageRequireLicenseAcceptance>false</PackageRequireLicenseAcceptance>
        <RepositoryType>git</RepositoryType>
        <Authors>zaid-ajaj</Authors>
        <RepositoryUrl>https://github.com/zaid-ajaj/DustyTables</RepositoryUrl>
        <Version>2.4.0</Version>
        <PackageReleaseNotes>Make SqlProps fields public to allow for custom transformations and add Sql.executeRow(Async)</PackageReleaseNotes>
    </PropertyGroup>
    <PropertyGroup Condition="'$(Configuration)'=='Release'">
        <Optimize>true</Optimize>
        <Tailcalls>true</Tailcalls>
    </PropertyGroup>
    <ItemGroup>
<<<<<<< HEAD
        <Compile Include="Types.fs" />
=======
        <Compile Include="RowReader.fs" />
>>>>>>> e83ab70a
        <Compile Include="Sql.fs" />
    </ItemGroup>
    <ItemGroup>
        <PackageReference Include="Microsoft.Data.SqlClient" Version="2.0.0" />
    </ItemGroup>
</Project><|MERGE_RESOLUTION|>--- conflicted
+++ resolved
@@ -22,11 +22,8 @@
         <Tailcalls>true</Tailcalls>
     </PropertyGroup>
     <ItemGroup>
-<<<<<<< HEAD
         <Compile Include="Types.fs" />
-=======
         <Compile Include="RowReader.fs" />
->>>>>>> e83ab70a
         <Compile Include="Sql.fs" />
     </ItemGroup>
     <ItemGroup>
