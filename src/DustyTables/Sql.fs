namespace DustyTables

open System
open System.Threading.Tasks
open System.Data
open Microsoft.Data.SqlClient
open System.Threading

<<<<<<< HEAD
module internal Utils =
    let sqlMap (option: 'a option) (f: 'a -> SqlValue) : SqlValue =
        Option.defaultValue SqlValue.Null (Option.map f option)

module Async =
    let map f comp =
        async {
            let! result = comp
            return f result
        }

type Sql() =
    static member int(value: int) = SqlValue.Int value
    static member intOrNone(value: int option) = Utils.sqlMap value Sql.int
    static member string(value: string) = SqlValue.String (if isNull value then String.Empty else value)
    static member stringOrNone(value: string option) = Utils.sqlMap value Sql.string
    static member text(value: string) = SqlValue.String value
    static member textOrNone(value: string option) = Sql.stringOrNone value
    static member bit(value: bool) = SqlValue.Bit value
    static member bitOrNone(value: bool option) = Utils.sqlMap value Sql.bit
    static member bool(value: bool) = SqlValue.Bool value
    static member boolOrNone(value: bool option) = Utils.sqlMap value Sql.bool
    static member float(value: double) = SqlValue.Float value
    static member floatOrNone(value: double option) = Utils.sqlMap value Sql.float
    static member decimal(value: decimal) = SqlValue.Decimal value
    static member decimalOrNone(value: decimal option) = Utils.sqlMap value Sql.decimal
    static member money(value: decimal) = SqlValue.Decimal value
    static member moneyOrNone(value: decimal option) = Sql.decimalOrNone value
    static member int8(value: uint8) = SqlValue.TinyInt value
    static member int8OrNone(value: uint8 option) = Utils.sqlMap value Sql.int8
    static member int16(value: int16) = SqlValue.Smallint value
    static member int16OrNone(value: int16 option) = Utils.sqlMap value Sql.int16
    static member int64(value: int64) = SqlValue.Bigint value
    static member int64OrNone(value: int64 option) = Utils.sqlMap value Sql.int64
    static member dateTime(value: DateTime) = SqlValue.DateTime value
    static member dateTimeOrNone(value: DateTime option) = Utils.sqlMap value Sql.dateTime
    static member dateTimetz(value: DateTime) = SqlValue.DateTimeTZ value
    static member dateTimetzOrNone(value: DateTime option) = Utils.sqlMap value Sql.dateTimetz
    static member uuid(value: Guid) = SqlValue.UniqueIdentifier value
    static member uuidOrNone(value: Guid option) = Utils.sqlMap value Sql.uuid
    static member uuidArray(value: Guid []) = SqlValue.UniqueIdentifierArray value
    static member uuidArrayOrNone(value: Guid [] option) = Utils.sqlMap value Sql.uuidArray
    static member bytea(value: byte[]) = SqlValue.Binary value
    static member byteaOrNone(value: byte[] option) = Utils.sqlMap value Sql.bytea
    static member stringArray(value: string[]) = SqlValue.StringArray value
    static member stringArrayOrNone(value: string[] option) = Utils.sqlMap value Sql.stringArray
    static member intArray(value: int[]) = SqlValue.IntArray value
    static member intArrayOrNone(value: int[] option) = Utils.sqlMap value Sql.intArray
    static member dbnull = SqlValue.Null


type SqlRow = list<string * SqlValue>

type SqlTable = list<SqlRow>
=======
type Sql() =
    static member dbnull = SqlParameter(Value=DBNull.Value)

    static member int(value: int) = SqlParameter(Value = value, DbType = DbType.Int32)

    static member intOrNone(value: int option) =
        match value with
        | Some value -> Sql.int(value)
        | None -> Sql.dbnull

    static member string(value: string) = SqlParameter(Value = value, DbType = DbType.String)

    static member stringOrNone(value: string option) =
        match value with
        | Some value -> Sql.string(value)
        | None -> Sql.dbnull

    static member bool(value: bool) = SqlParameter(Value=value, DbType=DbType.Boolean)

    static member boolOrNone(value: bool option) =
        match value with
        | Some thing -> Sql.bool(thing)
        | None -> Sql.dbnull

    static member double(value: double) = SqlParameter(Value=value, DbType = DbType.Double)

    static member doubleOrNone(value: double option) =
        match value with
        | Some value -> Sql.double(value)
        | None -> SqlParameter(Value=DBNull.Value)

    static member decimal(value: decimal) = SqlParameter(Value=value, DbType = DbType.Decimal)

    static member decimalOrNone(value: decimal option) =
        match value with
        | Some value -> Sql.decimal(value)
        | None -> Sql.dbnull

    static member int16(value: int16) = SqlParameter(Value = value, DbType = DbType.Int16)

    static member int16OrNone(value: int16 option) =
        match value with
        | Some value -> Sql.int16 value
        | None -> Sql.dbnull

    static member int64(value: int64) = SqlParameter(Value = value, DbType = DbType.Int64)

    static member int64OrNone(value: int64 option) =
        match value with
        | Some value -> Sql.int64 value
        | None -> Sql.dbnull

    static member dateTime(value: DateTime) = SqlParameter(Value=value, DbType = DbType.DateTime)

    static member dateTimeOrNone(value: DateTime option) =
        match value with
        | Some value -> Sql.dateTime(value)
        | None -> Sql.dbnull

    static member dateTimeOffset(value: DateTimeOffset) = SqlParameter(Value=value, DbType = DbType.DateTimeOffset)

    static member dateTimeOffsetOrNone(value: DateTimeOffset option) =
        match value with
        | Some value -> Sql.dateTimeOffset(value)
        | None -> Sql.dbnull

    static member uniqueidentifier(value: Guid) = SqlParameter(Value=value, DbType = DbType.Guid)

    static member uniqueidentifierOrNone(value: Guid option) =
        match value with
        | Some value -> Sql.uniqueidentifier value
        | None -> Sql.dbnull

    static member bytes(value: byte[]) = SqlParameter(Value=value)
    static member bytesOrNone(value: byte[] option) =
        match value with
        | Some value -> Sql.bytes value
        | None -> Sql.dbnull

    static member inline table(typeName: string, value: DataTable) =
        SqlParameter(Value = value,
                     TypeName = typeName,
                     SqlDbType = SqlDbType.Structured)

    static member parameter(genericParameter: SqlParameter) = genericParameter
>>>>>>> e83ab70a

[<RequireQualifiedAccess>]
module Sql =

    type SqlProps = {
        ConnectionString : string
<<<<<<< HEAD
        SqlQuery : string list
        Parameters : SqlRow
=======
        SqlQuery : string option
        Parameters : (string * SqlParameter) list
>>>>>>> e83ab70a
        IsFunction : bool
        Timeout: int option
        NeedPrepare : bool
        CancellationToken: CancellationToken
        ExistingConnection : SqlConnection option
    }

    let private defaultProps() = {
        ConnectionString = ""
        SqlQuery = []
        Parameters = []
        IsFunction = false
        NeedPrepare = false
        Timeout = None
        CancellationToken = CancellationToken.None
        ExistingConnection = None
    }

    let connect constr  = { defaultProps() with ConnectionString = constr }
<<<<<<< HEAD

    let query (sql: string) props = { props with SqlQuery = [sql] }
    let queryStatements (sqlQuery: string list) props = { props with SqlQuery = sqlQuery }
    let storedProcedure (sql: string) props = { props with SqlQuery = [sql]; IsFunction = true }
=======
    let existingConnection (connection: SqlConnection) = { defaultProps() with ExistingConnection = connection |> Option.ofObj }
    let query (sqlQuery: string) props = { props with SqlQuery = Some sqlQuery }
    let queryStatements (sqlQuery: string list) props = { props with SqlQuery = Some (String.concat "\n" sqlQuery) }
    let storedProcedure (sqlQuery: string) props = { props with SqlQuery = Some sqlQuery; IsFunction = true }
>>>>>>> e83ab70a
    let prepare  props = { props with NeedPrepare = true}
    let parameters ls props = { props with Parameters = ls }
    let timeout n props = { props with Timeout = Some n }

<<<<<<< HEAD
    let toBool = function
        | SqlValue.Bool x -> x
        | value -> failwithf "Could not convert %A into a boolean value" value

    let toTinyint = function
        | SqlValue.TinyInt x -> x
        | value -> failwithf "Could not convert %A into a tinyint" value

    let toSmallint = function
        | SqlValue.Smallint x -> x
        | value -> failwithf "Could not convert %A into a short (int16)" value

    let toInt = function
        | SqlValue.Int x -> x
        | value -> failwithf "Could not convert %A into an integer" value

    let toBigint = function
        | SqlValue.Bigint x -> x
        | value -> failwithf "Could not convert %A into long (int64)" value

    let toString = function
        | SqlValue.String x -> x
        | value -> failwithf "Could not convert %A into a string" value

    let toDateTime = function
        | SqlValue.DateTime x -> x
        | value -> failwithf "Could not convert %A into a DateTime" value

    let toDateTimeOffset = function
        | SqlValue.DateTimeOffset x -> x
        | value -> failwithf "Could not convert %A into a DateTimeOffset" value

    let toFloat = function
        | SqlValue.Float x -> x
        | value -> failwithf "Could not convert %A into a floating number" value

    let toBinary = function
        | SqlValue.Binary bytes -> bytes
        | value -> failwithf "Could not convert %A into binary (i.e. byte[]) value" value

    let toDecimal = function
        | SqlValue.Decimal value -> value
        | value -> failwithf "Could not convert %A into decimal value" value

    let toUniqueIdentifier = function
        | SqlValue.UniqueIdentifier guid -> guid
        | value ->  failwithf "Could not convert %A into Guid value" value

    let readValue value =
        let valueType = value.GetType()
        if isNull value
        then SqlValue.Null
        elif valueType = typeof<uint8>
        then SqlValue.TinyInt (unbox<uint8> value)
        elif valueType = typeof<int16>
        then SqlValue.Smallint (unbox<int16> value)
        elif valueType = typeof<int32>
        then SqlValue.Int (unbox<int32> value)
        elif valueType = typeof<int64>
        then SqlValue.Bigint (unbox<int64> value)
        elif valueType = typeof<bool>
        then SqlValue.Bool (unbox<bool> value)
        elif valueType = typeof<float>
        then SqlValue.Float (unbox<float> value)
        elif valueType = typeof<decimal>
        then SqlValue.Decimal (unbox<decimal> value)
        elif valueType = typeof<DateTime>
        then SqlValue.DateTime (unbox<DateTime> value)
        elif valueType = typeof<DateTimeOffset>
        then SqlValue.DateTimeOffset (unbox<DateTimeOffset> value)
        elif valueType = typeof<byte[]>
        then SqlValue.Binary (unbox<byte[]> value)
        elif valueType = typeof<string>
        then SqlValue.String (unbox<string> value)
        elif valueType = typeof<Guid>
        then SqlValue.UniqueIdentifier (unbox<Guid> value)
        else failwithf "Could not convert value of type '%s' to SqlValue" (valueType.FullName)

    let readTinyInt name (row: SqlRow) =
        row
        |> List.tryFind (fun (colName, value) -> colName = name)
        |> Option.map snd
        |> function
            | Some (SqlValue.TinyInt value) -> Some value
            | _ -> None

    let readSmallInt name (row: SqlRow) =
        row
        |> List.tryFind (fun (colName, value) -> colName = name)
        |> Option.map snd
        |> function
            | Some (SqlValue.Smallint value) -> Some value
            | _ -> None

    let readInt name (row: SqlRow) =
        row
        |> List.tryFind (fun (colName, value) -> colName = name)
        |> Option.map snd
        |> function
            | Some (SqlValue.Int value) -> Some value
            | _ -> None

    let readBigInt name (row: SqlRow)  =
        row
        |> List.tryFind (fun (colName, value) -> colName = name)
        |> Option.map snd
        |> function
            | Some (SqlValue.Bigint value) -> Some value
            | _ -> None

    let readString name (row: SqlRow) =
        row
        |> List.tryFind (fun (colName, value) -> colName = name)
        |> Option.map snd
        |> function
            | Some (SqlValue.String value) -> Some value
            | _ -> None

    let readDateTime name (row: SqlRow) =
        row
        |> List.tryFind (fun (colName, value) -> colName = name)
        |> Option.map snd
        |> function
            | Some (SqlValue.DateTime value) -> Some value
            | _ -> None

    let readBool name (row: SqlRow) =
        row
        |> List.tryFind (fun (colName, value) -> colName = name)
        |> Option.map snd
        |> function
            | Some (SqlValue.Bool value) -> Some value
            | _ -> None

    let readDecimal name (row: SqlRow) =
        row
        |> List.tryFind (fun (colName, value) -> colName = name)
        |> Option.map snd
        |> function
            | Some (SqlValue.Decimal value) -> Some value
            | _ -> None

    let readFloat name (row: SqlRow) =
        row
        |> List.tryFind (fun (colName, value) -> colName = name)
        |> Option.map snd
        |> function
            | Some (SqlValue.Float value) -> Some value
            | _ -> None

    let readDateTimeOffset name (row: SqlRow) =
        row
        |> List.tryFind (fun (colName, value) -> colName = name)
        |> Option.map snd
        |> function
            | Some (SqlValue.DateTimeOffset value) -> Some value
            | _ -> None

    let readUniqueIdentifier name (row: SqlRow) =
        row
        |> List.tryFind (fun (colName, value) -> colName = name)
        |> Option.map snd
        |> function
            | Some (SqlValue.UniqueIdentifier value) -> Some value
            | _ -> None

    let readRow (reader : SqlDataReader) : SqlRow =

        let readFieldSync fieldIndex =

            let fieldName = reader.GetName(fieldIndex)
            if reader.IsDBNull(fieldIndex)
            then fieldName, SqlValue.Null
            else fieldName, readValue (reader.GetFieldValue(fieldIndex))

        [0 .. reader.FieldCount - 1]
        |> List.map readFieldSync

    let readRowTask (reader: SqlDataReader) =
        let readValueTask fieldIndex =
          task {
              let fieldName = reader.GetName fieldIndex
              let! isNull = reader.IsDBNullAsync fieldIndex
              if isNull then
                return fieldName, SqlValue.Null
              else
                let! value = reader.GetFieldValueAsync fieldIndex
                return fieldName, readValue value
          }

        [0 .. reader.FieldCount - 1]
        |> List.map readValueTask
        |> Task.WhenAll

    let readRowAsync (reader: SqlDataReader) =
        readRowTask reader
        |> Async.AwaitTask

    let readTable (reader: SqlDataReader) : SqlTable =
        [ while reader.Read() do yield readRow reader ]

    let readTableTask (reader: SqlDataReader) =
        let rec readRows rows = task {
            let! canRead = reader.ReadAsync()
            if canRead then
              let! row = readRowTask reader
              return! readRows (List.ofArray row :: rows)
            else
              return rows
        }
        readRows []

    let readTableAsync (reader: SqlDataReader) =
        readTableTask reader
        |> Async.AwaitTask

    let populateRow (cmd: SqlCommand) (row: SqlRow) =
        for param in row do
            let paramValue : obj =
                match snd param with
                | SqlValue.String text -> upcast text
                | SqlValue.TinyInt x -> upcast x
                | SqlValue.Smallint x -> upcast x
                | SqlValue.Int i -> upcast i
                | SqlValue.Bigint x -> upcast x
                | SqlValue.DateTime date -> upcast date
                | SqlValue.DateTimeTZ date -> upcast date
                | SqlValue.Float n -> upcast n
                | SqlValue.Bit b -> upcast b
                | SqlValue.Bool b -> upcast b
                | SqlValue.Decimal x -> upcast x
                | SqlValue.Null -> upcast DBNull.Value
                | SqlValue.Binary bytes -> upcast bytes
                | SqlValue.UniqueIdentifier guid -> upcast guid
                | SqlValue.UniqueIdentifierArray guid -> upcast guid
                | SqlValue.DateTimeOffset x -> upcast x
                | SqlValue.Table (_, x) -> upcast x
                | SqlValue.IntArray x -> upcast x
                | SqlValue.StringArray x -> upcast x

=======
    let populateRow (cmd: SqlCommand) (row: (string * SqlParameter) list) =
        for (parameterName, parameter) in row do
>>>>>>> e83ab70a
            // prepend param name with @ if it doesn't already
            let normalizedName =
                if parameterName.StartsWith("@")
                then parameterName
                else sprintf "@%s" parameterName

            parameter.ParameterName <- normalizedName
            ignore (cmd.Parameters.Add(parameter))

    let private getConnection (props: SqlProps): SqlConnection =
        match props.ExistingConnection with
        | Some connection -> connection
        | None -> new SqlConnection(props.ConnectionString)

    let private populateCmd (cmd: SqlCommand) (props: SqlProps) =
        if props.IsFunction then cmd.CommandType <- CommandType.StoredProcedure

        match props.Timeout with
        | Some timeout -> cmd.CommandTimeout <- timeout
        | None -> ()

        populateRow cmd props.Parameters

<<<<<<< HEAD
    let executeReader (read: SqlDataReader -> Option<'t>) (props: SqlProps) : 't list =
        if List.isEmpty props.SqlQuery then failwith "No query provided to execute. Please use Sql.query"
        use connection = new SqlConnection(props.ConnectionString)
        connection.Open()
        use command = new SqlCommand(List.head props.SqlQuery, connection)
        if props.NeedPrepare then command.Prepare()
        populateCmd command props
        use reader = command.ExecuteReader()
        let rows = ResizeArray<'t>()
        while reader.Read() do
            reader
            |> read
            |> Option.iter rows.Add
        List.ofSeq rows

    let executeTransaction queries (props: SqlProps)  =
        if List.isEmpty queries
        then [ ]
        else
        use connection = new SqlConnection(props.ConnectionString)
        connection.Open()
        use transaction = connection.BeginTransaction()
        let affectedRowsByQuery = ResizeArray<int>()
        for (query, parameterSets) in queries do
            if List.isEmpty parameterSets
            then
                use command = new SqlCommand(query, connection, transaction)
                let affectedRows = command.ExecuteNonQuery()
                affectedRowsByQuery.Add affectedRows
            else
              for parameterSet in parameterSets do
                  use command = new SqlCommand(query, connection, transaction)
                  populateRow command parameterSet
                  let affectedRows = command.ExecuteNonQuery()
                  affectedRowsByQuery.Add affectedRows
        transaction.Commit()
        List.ofSeq affectedRowsByQuery

    let executeTransactionAsync queries (props: SqlProps)  =
        async {
            if List.isEmpty queries
            then return [ ]
            else
            use connection = new SqlConnection(props.ConnectionString)
            do! Async.AwaitTask (connection.OpenAsync())
            use transaction = connection.BeginTransaction()
            let affectedRowsByQuery = ResizeArray<int>()
            for (query, parameterSets) in queries do
                if List.isEmpty parameterSets
                then
                    use command = new SqlCommand(query, connection, transaction)
                    let! affectedRows = Async.AwaitTask(command.ExecuteNonQueryAsync())
                    affectedRowsByQuery.Add affectedRows
                else
                  for parameterSet in parameterSets do
                      use command = new SqlCommand(query, connection, transaction)
                      populateRow command parameterSet
                      let! affectedRows = Async.AwaitTask(command.ExecuteNonQueryAsync())
                      affectedRowsByQuery.Add affectedRows
            transaction.Commit()
            return List.ofSeq affectedRowsByQuery
        }


    let executeTransactionSafe queries (props: SqlProps) =
=======
    let executeTransaction queries (props: SqlProps) =
>>>>>>> e83ab70a
        try
            if List.isEmpty queries
            then Ok [ ]
            else
            let connection = getConnection props
            try
                if not (connection.State.HasFlag ConnectionState.Open)
                then connection.Open()
                use transaction = connection.BeginTransaction()
                let affectedRowsByQuery = ResizeArray<int>()
                for (query, parameterSets) in queries do
                    if List.isEmpty parameterSets
                    then
                       use command = new SqlCommand(query, connection, transaction)
                       let affectedRows = command.ExecuteNonQuery()
                       affectedRowsByQuery.Add affectedRows
                    else
                      for parameterSet in parameterSets do
                        use command = new SqlCommand(query, connection, transaction)
                        populateRow command parameterSet
                        let affectedRows = command.ExecuteNonQuery()
                        affectedRowsByQuery.Add affectedRows

                transaction.Commit()
                Ok (List.ofSeq affectedRowsByQuery)
            finally
                if props.ExistingConnection.IsNone
                then connection.Dispose()

<<<<<<< HEAD
    let executeReaderSafe (read: SqlDataReader -> Option<'t>) (props: SqlProps) =
        try
            if List.isEmpty props.SqlQuery then failwith "No query provided to execute. Please use Sql.query"
            use connection = new SqlConnection(props.ConnectionString)
            connection.Open()
            use command = new SqlCommand(List.head props.SqlQuery, connection)
            if props.NeedPrepare then command.Prepare()
            populateCmd command props
            use reader = command.ExecuteReader()
            let rows = ResizeArray<'t>()
            while reader.Read() do
                read reader
                |> Option.iter rows.Add
            Ok (List.ofSeq rows)
        with
        | ex -> Error ex

    let executeReaderAsync (read: SqlDataReader -> Option<'t>) (props: SqlProps) : Async<'t list> =
        async {
            if List.isEmpty props.SqlQuery then failwith "No query provided to execute. Please use Sql.query"
            use connection = new SqlConnection(props.ConnectionString)
            do! Async.AwaitTask (connection.OpenAsync())
            use command = new SqlCommand(List.head props.SqlQuery, connection)
            if props.NeedPrepare then command.Prepare()
            populateCmd command props
            use! reader = Async.AwaitTask (command.ExecuteReaderAsync())
            let rows = ResizeArray<'t>()
            while reader.Read() do
                reader
                |> read
                |> Option.iter rows.Add
            return List.ofSeq rows
        }
=======
        with
        | error -> Error error
>>>>>>> e83ab70a

    let executeTransactionAsync queries (props: SqlProps)  =
        async {
<<<<<<< HEAD
            let! result = Async.Catch (executeReaderAsync read props)
            match result with
            | Choice1Of2 value -> return Ok (value)
            | Choice2Of2 err -> return Error (err)
        }

    let executeTable (props: SqlProps) : SqlTable =
        if List.isEmpty props.SqlQuery then failwith "No query provided to execute. Please use Sql.query"
        use connection = new SqlConnection(props.ConnectionString)
        connection.Open()
        use command = new SqlCommand(List.head props.SqlQuery, connection)
        if props.NeedPrepare then command.Prepare()
        populateCmd command props
        use reader = command.ExecuteReader()
        readTable reader

    let executeTableSafe (props: SqlProps) : Result<SqlTable, exn> =
        try Ok (executeTable props)
        with | ex -> Error ex

    let executeTableTask (props: SqlProps) =
        task {
            if List.isEmpty props.SqlQuery then failwith "No query provided to execute. Please use Sql.query"
            use connection = new SqlConnection(props.ConnectionString)
            do! connection.OpenAsync()
            use command = new SqlCommand(List.head props.SqlQuery, connection)
            if props.NeedPrepare then command.Prepare()
            do populateCmd command props
            use! reader = command.ExecuteReaderAsync()
            return! readTableTask reader
=======
            try
                let! token = Async.CancellationToken
                use mergedTokenSource = CancellationTokenSource.CreateLinkedTokenSource(token, props.CancellationToken)
                let mergedToken = mergedTokenSource.Token
                if List.isEmpty queries
                then return Ok [ ]
                else
                let connection = getConnection props
                try
                    if not (connection.State.HasFlag ConnectionState.Open)
                    then do! Async.AwaitTask (connection.OpenAsync mergedToken)
                    use transaction = connection.BeginTransaction ()
                    let affectedRowsByQuery = ResizeArray<int>()
                    for (query, parameterSets) in queries do
                        if List.isEmpty parameterSets
                        then
                          use command = new SqlCommand(query, connection, transaction)
                          let! affectedRows = Async.AwaitTask (command.ExecuteNonQueryAsync mergedToken)
                          affectedRowsByQuery.Add affectedRows
                        else
                          for parameterSet in parameterSets do
                            use command = new SqlCommand(query, connection, transaction)
                            populateRow command parameterSet
                            let! affectedRows = Async.AwaitTask (command.ExecuteNonQueryAsync mergedToken)
                            affectedRowsByQuery.Add affectedRows
                    transaction.Commit()
                    return Ok (List.ofSeq affectedRowsByQuery)
                finally
                    if props.ExistingConnection.IsNone
                    then connection.Dispose()
            with error ->
                return Error error
>>>>>>> e83ab70a
        }

    let execute (read: RowReader -> 't) (props: SqlProps) : Result<'t list, exn> =
        try
            if props.SqlQuery.IsNone then failwith "No query provided to execute. Please use Sql.query"
            let connection = getConnection props
            try
<<<<<<< HEAD
                if List.isEmpty props.SqlQuery then failwith "No query provided to execute. Please use Sql.query"
                use connection = new SqlConnection(props.ConnectionString)
                do! connection.OpenAsync()
                use command = new SqlCommand(List.head props.SqlQuery, connection)
=======
                if not (connection.State.HasFlag ConnectionState.Open)
                then connection.Open()
                use command = new SqlCommand(props.SqlQuery.Value, connection)
                do populateCmd command props
>>>>>>> e83ab70a
                if props.NeedPrepare then command.Prepare()
                use reader = command.ExecuteReader()
                let rowReader = RowReader(reader)
                let result = ResizeArray<'t>()
                while reader.Read() do result.Add (read rowReader)
                Ok (List.ofSeq result)
            finally
                if props.ExistingConnection.IsNone
                then connection.Dispose()
        with error ->
            Error error

    let executeRow (read: RowReader -> 't) (props: SqlProps) : Result<'t, exn> =
        try
            if Option.isNone props.SqlQuery then failwith "No query provided to execute. Please use Sql.query"
            let connection = getConnection props
            try
                if not (connection.State.HasFlag ConnectionState.Open)
                then connection.Open()
                use command = new SqlCommand(props.SqlQuery.Value, connection)
                do populateCmd command props
<<<<<<< HEAD
                use! reader = command.ExecuteReaderAsync()
                let! result = readTableTask reader
                return Ok (result)
            with
            | ex -> return Error ex
        }

    let executeTableSafeAsync (props: SqlProps) =
        executeTableSafeTask props
        |> Async.AwaitTask

    let multiline xs = String.concat Environment.NewLine xs

    let executeScalar (props: SqlProps) : SqlValue =
        if List.isEmpty props.SqlQuery then failwith "No query provided to execute. Please use Sql.query"
        use connection = new SqlConnection(props.ConnectionString)
        connection.Open()
        use command = new SqlCommand(List.head props.SqlQuery, connection)
        if props.NeedPrepare then command.Prepare()
        populateCmd command props
        command.ExecuteScalar()
        |> readValue

    let executeNonQuery (props: SqlProps) : int =
        if List.isEmpty props.SqlQuery then failwith "No query provided to execute. Please use Sql.query"
        use connection = new SqlConnection(props.ConnectionString)
        connection.Open()
        use command = new SqlCommand(List.head props.SqlQuery, connection)
        if props.NeedPrepare then command.Prepare()
        populateCmd command props
        command.ExecuteNonQuery()

    let executeNonQuerySafe (props: SqlProps) : Result<int, exn> =
        try Ok (executeNonQuery props)
        with | ex -> Error ex

    let executeNonQueryTask (props: SqlProps) =
        task {
            use connection = new SqlConnection(props.ConnectionString)
            do! connection.OpenAsync()
            use command = new SqlCommand(List.head props.SqlQuery, connection)
            if props.NeedPrepare then command.Prepare()
            do populateCmd command props
            return! command.ExecuteNonQueryAsync()
=======
                if props.NeedPrepare then command.Prepare()
                use reader = command.ExecuteReader()
                let rowReader = RowReader(reader)
                if reader.Read()
                then Ok (read rowReader)
                else failwith "Expected at least one row to be returned from the result set. Instead it was empty"
            finally
                if props.ExistingConnection.IsNone
                then connection.Dispose()
        with error ->
            Error error

    let executeRowAsync (read: RowReader -> 't) (props: SqlProps) : Async<Result<'t, exn>> =
        async {
            try
                let! token =  Async.CancellationToken
                use mergedTokenSource = CancellationTokenSource.CreateLinkedTokenSource(token, props.CancellationToken)
                let mergedToken = mergedTokenSource.Token
                if Option.isNone props.SqlQuery then failwith "No query provided to execute. Please use Sql.query"
                let connection = getConnection props
                try
                    if not (connection.State.HasFlag ConnectionState.Open)
                    then do! Async.AwaitTask(connection.OpenAsync(mergedToken))
                    use command = new SqlCommand(props.SqlQuery.Value, connection)
                    do populateCmd command props
                    if props.NeedPrepare then command.Prepare()
                    use! reader = Async.AwaitTask (command.ExecuteReaderAsync(mergedToken))
                    let rowReader = RowReader(reader)
                    if reader.Read()
                    then return Ok (read rowReader)
                    else return! failwith "Expected at least one row to be returned from the result set. Instead it was empty"
                finally
                    if props.ExistingConnection.IsNone
                    then connection.Dispose()
            with error ->
                return Error error
>>>>>>> e83ab70a
        }

    let iter (read: RowReader -> unit) (props: SqlProps) : Result<unit, exn> =
        try
            if props.SqlQuery.IsNone then failwith "No query provided to execute. Please use Sql.query"
            let connection = getConnection props
            try
<<<<<<< HEAD
                use connection = new SqlConnection(props.ConnectionString)
                do! connection.OpenAsync()
                use command = new SqlCommand(List.head props.SqlQuery, connection)
                if props.NeedPrepare then command.Prepare()
=======
                if not (connection.State.HasFlag ConnectionState.Open)
                then connection.Open()
                use command = new SqlCommand(props.SqlQuery.Value, connection)
>>>>>>> e83ab70a
                do populateCmd command props
                if props.NeedPrepare then command.Prepare()
                use reader = command.ExecuteReader()
                let rowReader = RowReader(reader)
                while reader.Read() do read rowReader
                Ok ()
            finally
                if props.ExistingConnection.IsNone
                then connection.Dispose()
        with error ->
            Error error

    let iterAsync (read: RowReader -> unit) (props: SqlProps) : Async<Result<unit, exn>> =
        async {
            try
                let! token =  Async.CancellationToken
                use mergedTokenSource = CancellationTokenSource.CreateLinkedTokenSource(token, props.CancellationToken)
                let mergedToken = mergedTokenSource.Token
                if props.SqlQuery.IsNone then failwith "No query provided to execute. Please use Sql.query"
                let connection = getConnection props
                try
                    if not (connection.State.HasFlag ConnectionState.Open)
                    then do! Async.AwaitTask(connection.OpenAsync(mergedToken))
                    use command = new SqlCommand(props.SqlQuery.Value, connection)
                    do populateCmd command props
                    if props.NeedPrepare then command.Prepare()
                    use! reader = Async.AwaitTask (command.ExecuteReaderAsync(mergedToken))
                    let rowReader = RowReader(reader)
                    while reader.Read() do read rowReader
                    return Ok ()
                finally
                    if props.ExistingConnection.IsNone
                    then connection.Dispose()
            with error ->
                return Error error
        }

<<<<<<< HEAD
    let executeNonQuerySafeAsync (props: SqlProps) =
        executeNonQuerySafeTask props
        |> Async.AwaitTask

    let executeScalarSafe (props: SqlProps) : Result<SqlValue, exn> =
        try  Ok (executeScalar props)
        with | ex -> Error ex

    let executeScalarTask (props: SqlProps) =
        task {
            if List.isEmpty props.SqlQuery then failwith "No query provided to execute. Please use Sql.query"
            use connection = new SqlConnection(props.ConnectionString)
            do! connection.OpenAsync()
            use command = new SqlCommand(List.head props.SqlQuery, connection)
            if props.NeedPrepare then command.Prepare()
            do populateCmd command props
            let! value = command.ExecuteScalarAsync()
            return readValue value
=======
    let executeAsync (read: RowReader -> 't) (props: SqlProps) : Async<Result<'t list, exn>> =
        async {
            try
                let! token =  Async.CancellationToken
                use mergedTokenSource = CancellationTokenSource.CreateLinkedTokenSource(token, props.CancellationToken)
                let mergedToken = mergedTokenSource.Token
                if props.SqlQuery.IsNone then failwith "No query provided to execute. Please use Sql.query"
                let connection = getConnection props
                try
                    if not (connection.State.HasFlag ConnectionState.Open)
                    then do! Async.AwaitTask(connection.OpenAsync(mergedToken))
                    use command = new SqlCommand(props.SqlQuery.Value, connection)
                    do populateCmd command props
                    if props.NeedPrepare then command.Prepare()
                    use! reader = Async.AwaitTask (command.ExecuteReaderAsync(mergedToken))
                    let rowReader = RowReader(reader)
                    let result = ResizeArray<'t>()
                    while reader.Read() do result.Add (read rowReader)
                    return Ok (List.ofSeq result)
                finally
                    if props.ExistingConnection.IsNone
                    then connection.Dispose()
            with error ->
                return Error error
>>>>>>> e83ab70a
        }

    /// Executes the query and returns the number of rows affected
    let executeNonQuery (props: SqlProps) : Result<int, exn> =
        try
            if props.SqlQuery.IsNone then failwith "No query provided to execute..."
            let connection = getConnection props
            try
<<<<<<< HEAD
                if List.isEmpty props.SqlQuery then failwith "No query provided to execute. Please use Sql.query"
                use connection = new SqlConnection(props.ConnectionString)
                do! connection.OpenAsync()
                use command = new SqlCommand(List.head props.SqlQuery, connection)
=======
                if not (connection.State.HasFlag ConnectionState.Open)
                then connection.Open()
                use command = new SqlCommand(props.SqlQuery.Value, connection)
                populateCmd command props
>>>>>>> e83ab70a
                if props.NeedPrepare then command.Prepare()
                Ok (command.ExecuteNonQuery())
            finally
                if props.ExistingConnection.IsNone
                then connection.Dispose()
        with
            | error -> Error error

    /// Executes the query as asynchronously and returns the number of rows affected
    let executeNonQueryAsync  (props: SqlProps) =
        async {
            try
                let! token = Async.CancellationToken
                use mergedTokenSource = CancellationTokenSource.CreateLinkedTokenSource(token, props.CancellationToken)
                let mergedToken = mergedTokenSource.Token
                if props.SqlQuery.IsNone then failwith "No query provided to execute. Please use Sql.query"
                let connection = getConnection props
                try
                    if not (connection.State.HasFlag ConnectionState.Open)
                    then do! Async.AwaitTask (connection.OpenAsync(mergedToken))
                    use command = new SqlCommand(props.SqlQuery.Value, connection)
                    populateCmd command props
                    if props.NeedPrepare then command.Prepare()
                    let! affectedRows = Async.AwaitTask(command.ExecuteNonQueryAsync(mergedToken))
                    return Ok affectedRows
                finally
                    if props.ExistingConnection.IsNone
                    then connection.Dispose()
            with
            | error -> return Error error
        }<|MERGE_RESOLUTION|>--- conflicted
+++ resolved
@@ -6,62 +6,6 @@
 open Microsoft.Data.SqlClient
 open System.Threading
 
-<<<<<<< HEAD
-module internal Utils =
-    let sqlMap (option: 'a option) (f: 'a -> SqlValue) : SqlValue =
-        Option.defaultValue SqlValue.Null (Option.map f option)
-
-module Async =
-    let map f comp =
-        async {
-            let! result = comp
-            return f result
-        }
-
-type Sql() =
-    static member int(value: int) = SqlValue.Int value
-    static member intOrNone(value: int option) = Utils.sqlMap value Sql.int
-    static member string(value: string) = SqlValue.String (if isNull value then String.Empty else value)
-    static member stringOrNone(value: string option) = Utils.sqlMap value Sql.string
-    static member text(value: string) = SqlValue.String value
-    static member textOrNone(value: string option) = Sql.stringOrNone value
-    static member bit(value: bool) = SqlValue.Bit value
-    static member bitOrNone(value: bool option) = Utils.sqlMap value Sql.bit
-    static member bool(value: bool) = SqlValue.Bool value
-    static member boolOrNone(value: bool option) = Utils.sqlMap value Sql.bool
-    static member float(value: double) = SqlValue.Float value
-    static member floatOrNone(value: double option) = Utils.sqlMap value Sql.float
-    static member decimal(value: decimal) = SqlValue.Decimal value
-    static member decimalOrNone(value: decimal option) = Utils.sqlMap value Sql.decimal
-    static member money(value: decimal) = SqlValue.Decimal value
-    static member moneyOrNone(value: decimal option) = Sql.decimalOrNone value
-    static member int8(value: uint8) = SqlValue.TinyInt value
-    static member int8OrNone(value: uint8 option) = Utils.sqlMap value Sql.int8
-    static member int16(value: int16) = SqlValue.Smallint value
-    static member int16OrNone(value: int16 option) = Utils.sqlMap value Sql.int16
-    static member int64(value: int64) = SqlValue.Bigint value
-    static member int64OrNone(value: int64 option) = Utils.sqlMap value Sql.int64
-    static member dateTime(value: DateTime) = SqlValue.DateTime value
-    static member dateTimeOrNone(value: DateTime option) = Utils.sqlMap value Sql.dateTime
-    static member dateTimetz(value: DateTime) = SqlValue.DateTimeTZ value
-    static member dateTimetzOrNone(value: DateTime option) = Utils.sqlMap value Sql.dateTimetz
-    static member uuid(value: Guid) = SqlValue.UniqueIdentifier value
-    static member uuidOrNone(value: Guid option) = Utils.sqlMap value Sql.uuid
-    static member uuidArray(value: Guid []) = SqlValue.UniqueIdentifierArray value
-    static member uuidArrayOrNone(value: Guid [] option) = Utils.sqlMap value Sql.uuidArray
-    static member bytea(value: byte[]) = SqlValue.Binary value
-    static member byteaOrNone(value: byte[] option) = Utils.sqlMap value Sql.bytea
-    static member stringArray(value: string[]) = SqlValue.StringArray value
-    static member stringArrayOrNone(value: string[] option) = Utils.sqlMap value Sql.stringArray
-    static member intArray(value: int[]) = SqlValue.IntArray value
-    static member intArrayOrNone(value: int[] option) = Utils.sqlMap value Sql.intArray
-    static member dbnull = SqlValue.Null
-
-
-type SqlRow = list<string * SqlValue>
-
-type SqlTable = list<SqlRow>
-=======
 type Sql() =
     static member dbnull = SqlParameter(Value=DBNull.Value)
 
@@ -147,20 +91,14 @@
                      SqlDbType = SqlDbType.Structured)
 
     static member parameter(genericParameter: SqlParameter) = genericParameter
->>>>>>> e83ab70a
 
 [<RequireQualifiedAccess>]
 module Sql =
 
     type SqlProps = {
         ConnectionString : string
-<<<<<<< HEAD
-        SqlQuery : string list
-        Parameters : SqlRow
-=======
         SqlQuery : string option
         Parameters : (string * SqlParameter) list
->>>>>>> e83ab70a
         IsFunction : bool
         Timeout: int option
         NeedPrepare : bool
@@ -169,9 +107,9 @@
     }
 
     let private defaultProps() = {
-        ConnectionString = ""
-        SqlQuery = []
-        Parameters = []
+        ConnectionString = "";
+        SqlQuery = None
+        Parameters = [];
         IsFunction = false
         NeedPrepare = false
         Timeout = None
@@ -180,266 +118,16 @@
     }
 
     let connect constr  = { defaultProps() with ConnectionString = constr }
-<<<<<<< HEAD
-
-    let query (sql: string) props = { props with SqlQuery = [sql] }
-    let queryStatements (sqlQuery: string list) props = { props with SqlQuery = sqlQuery }
-    let storedProcedure (sql: string) props = { props with SqlQuery = [sql]; IsFunction = true }
-=======
     let existingConnection (connection: SqlConnection) = { defaultProps() with ExistingConnection = connection |> Option.ofObj }
     let query (sqlQuery: string) props = { props with SqlQuery = Some sqlQuery }
     let queryStatements (sqlQuery: string list) props = { props with SqlQuery = Some (String.concat "\n" sqlQuery) }
     let storedProcedure (sqlQuery: string) props = { props with SqlQuery = Some sqlQuery; IsFunction = true }
->>>>>>> e83ab70a
     let prepare  props = { props with NeedPrepare = true}
     let parameters ls props = { props with Parameters = ls }
     let timeout n props = { props with Timeout = Some n }
 
-<<<<<<< HEAD
-    let toBool = function
-        | SqlValue.Bool x -> x
-        | value -> failwithf "Could not convert %A into a boolean value" value
-
-    let toTinyint = function
-        | SqlValue.TinyInt x -> x
-        | value -> failwithf "Could not convert %A into a tinyint" value
-
-    let toSmallint = function
-        | SqlValue.Smallint x -> x
-        | value -> failwithf "Could not convert %A into a short (int16)" value
-
-    let toInt = function
-        | SqlValue.Int x -> x
-        | value -> failwithf "Could not convert %A into an integer" value
-
-    let toBigint = function
-        | SqlValue.Bigint x -> x
-        | value -> failwithf "Could not convert %A into long (int64)" value
-
-    let toString = function
-        | SqlValue.String x -> x
-        | value -> failwithf "Could not convert %A into a string" value
-
-    let toDateTime = function
-        | SqlValue.DateTime x -> x
-        | value -> failwithf "Could not convert %A into a DateTime" value
-
-    let toDateTimeOffset = function
-        | SqlValue.DateTimeOffset x -> x
-        | value -> failwithf "Could not convert %A into a DateTimeOffset" value
-
-    let toFloat = function
-        | SqlValue.Float x -> x
-        | value -> failwithf "Could not convert %A into a floating number" value
-
-    let toBinary = function
-        | SqlValue.Binary bytes -> bytes
-        | value -> failwithf "Could not convert %A into binary (i.e. byte[]) value" value
-
-    let toDecimal = function
-        | SqlValue.Decimal value -> value
-        | value -> failwithf "Could not convert %A into decimal value" value
-
-    let toUniqueIdentifier = function
-        | SqlValue.UniqueIdentifier guid -> guid
-        | value ->  failwithf "Could not convert %A into Guid value" value
-
-    let readValue value =
-        let valueType = value.GetType()
-        if isNull value
-        then SqlValue.Null
-        elif valueType = typeof<uint8>
-        then SqlValue.TinyInt (unbox<uint8> value)
-        elif valueType = typeof<int16>
-        then SqlValue.Smallint (unbox<int16> value)
-        elif valueType = typeof<int32>
-        then SqlValue.Int (unbox<int32> value)
-        elif valueType = typeof<int64>
-        then SqlValue.Bigint (unbox<int64> value)
-        elif valueType = typeof<bool>
-        then SqlValue.Bool (unbox<bool> value)
-        elif valueType = typeof<float>
-        then SqlValue.Float (unbox<float> value)
-        elif valueType = typeof<decimal>
-        then SqlValue.Decimal (unbox<decimal> value)
-        elif valueType = typeof<DateTime>
-        then SqlValue.DateTime (unbox<DateTime> value)
-        elif valueType = typeof<DateTimeOffset>
-        then SqlValue.DateTimeOffset (unbox<DateTimeOffset> value)
-        elif valueType = typeof<byte[]>
-        then SqlValue.Binary (unbox<byte[]> value)
-        elif valueType = typeof<string>
-        then SqlValue.String (unbox<string> value)
-        elif valueType = typeof<Guid>
-        then SqlValue.UniqueIdentifier (unbox<Guid> value)
-        else failwithf "Could not convert value of type '%s' to SqlValue" (valueType.FullName)
-
-    let readTinyInt name (row: SqlRow) =
-        row
-        |> List.tryFind (fun (colName, value) -> colName = name)
-        |> Option.map snd
-        |> function
-            | Some (SqlValue.TinyInt value) -> Some value
-            | _ -> None
-
-    let readSmallInt name (row: SqlRow) =
-        row
-        |> List.tryFind (fun (colName, value) -> colName = name)
-        |> Option.map snd
-        |> function
-            | Some (SqlValue.Smallint value) -> Some value
-            | _ -> None
-
-    let readInt name (row: SqlRow) =
-        row
-        |> List.tryFind (fun (colName, value) -> colName = name)
-        |> Option.map snd
-        |> function
-            | Some (SqlValue.Int value) -> Some value
-            | _ -> None
-
-    let readBigInt name (row: SqlRow)  =
-        row
-        |> List.tryFind (fun (colName, value) -> colName = name)
-        |> Option.map snd
-        |> function
-            | Some (SqlValue.Bigint value) -> Some value
-            | _ -> None
-
-    let readString name (row: SqlRow) =
-        row
-        |> List.tryFind (fun (colName, value) -> colName = name)
-        |> Option.map snd
-        |> function
-            | Some (SqlValue.String value) -> Some value
-            | _ -> None
-
-    let readDateTime name (row: SqlRow) =
-        row
-        |> List.tryFind (fun (colName, value) -> colName = name)
-        |> Option.map snd
-        |> function
-            | Some (SqlValue.DateTime value) -> Some value
-            | _ -> None
-
-    let readBool name (row: SqlRow) =
-        row
-        |> List.tryFind (fun (colName, value) -> colName = name)
-        |> Option.map snd
-        |> function
-            | Some (SqlValue.Bool value) -> Some value
-            | _ -> None
-
-    let readDecimal name (row: SqlRow) =
-        row
-        |> List.tryFind (fun (colName, value) -> colName = name)
-        |> Option.map snd
-        |> function
-            | Some (SqlValue.Decimal value) -> Some value
-            | _ -> None
-
-    let readFloat name (row: SqlRow) =
-        row
-        |> List.tryFind (fun (colName, value) -> colName = name)
-        |> Option.map snd
-        |> function
-            | Some (SqlValue.Float value) -> Some value
-            | _ -> None
-
-    let readDateTimeOffset name (row: SqlRow) =
-        row
-        |> List.tryFind (fun (colName, value) -> colName = name)
-        |> Option.map snd
-        |> function
-            | Some (SqlValue.DateTimeOffset value) -> Some value
-            | _ -> None
-
-    let readUniqueIdentifier name (row: SqlRow) =
-        row
-        |> List.tryFind (fun (colName, value) -> colName = name)
-        |> Option.map snd
-        |> function
-            | Some (SqlValue.UniqueIdentifier value) -> Some value
-            | _ -> None
-
-    let readRow (reader : SqlDataReader) : SqlRow =
-
-        let readFieldSync fieldIndex =
-
-            let fieldName = reader.GetName(fieldIndex)
-            if reader.IsDBNull(fieldIndex)
-            then fieldName, SqlValue.Null
-            else fieldName, readValue (reader.GetFieldValue(fieldIndex))
-
-        [0 .. reader.FieldCount - 1]
-        |> List.map readFieldSync
-
-    let readRowTask (reader: SqlDataReader) =
-        let readValueTask fieldIndex =
-          task {
-              let fieldName = reader.GetName fieldIndex
-              let! isNull = reader.IsDBNullAsync fieldIndex
-              if isNull then
-                return fieldName, SqlValue.Null
-              else
-                let! value = reader.GetFieldValueAsync fieldIndex
-                return fieldName, readValue value
-          }
-
-        [0 .. reader.FieldCount - 1]
-        |> List.map readValueTask
-        |> Task.WhenAll
-
-    let readRowAsync (reader: SqlDataReader) =
-        readRowTask reader
-        |> Async.AwaitTask
-
-    let readTable (reader: SqlDataReader) : SqlTable =
-        [ while reader.Read() do yield readRow reader ]
-
-    let readTableTask (reader: SqlDataReader) =
-        let rec readRows rows = task {
-            let! canRead = reader.ReadAsync()
-            if canRead then
-              let! row = readRowTask reader
-              return! readRows (List.ofArray row :: rows)
-            else
-              return rows
-        }
-        readRows []
-
-    let readTableAsync (reader: SqlDataReader) =
-        readTableTask reader
-        |> Async.AwaitTask
-
-    let populateRow (cmd: SqlCommand) (row: SqlRow) =
-        for param in row do
-            let paramValue : obj =
-                match snd param with
-                | SqlValue.String text -> upcast text
-                | SqlValue.TinyInt x -> upcast x
-                | SqlValue.Smallint x -> upcast x
-                | SqlValue.Int i -> upcast i
-                | SqlValue.Bigint x -> upcast x
-                | SqlValue.DateTime date -> upcast date
-                | SqlValue.DateTimeTZ date -> upcast date
-                | SqlValue.Float n -> upcast n
-                | SqlValue.Bit b -> upcast b
-                | SqlValue.Bool b -> upcast b
-                | SqlValue.Decimal x -> upcast x
-                | SqlValue.Null -> upcast DBNull.Value
-                | SqlValue.Binary bytes -> upcast bytes
-                | SqlValue.UniqueIdentifier guid -> upcast guid
-                | SqlValue.UniqueIdentifierArray guid -> upcast guid
-                | SqlValue.DateTimeOffset x -> upcast x
-                | SqlValue.Table (_, x) -> upcast x
-                | SqlValue.IntArray x -> upcast x
-                | SqlValue.StringArray x -> upcast x
-
-=======
     let populateRow (cmd: SqlCommand) (row: (string * SqlParameter) list) =
         for (parameterName, parameter) in row do
->>>>>>> e83ab70a
             // prepend param name with @ if it doesn't already
             let normalizedName =
                 if parameterName.StartsWith("@")
@@ -463,75 +151,7 @@
 
         populateRow cmd props.Parameters
 
-<<<<<<< HEAD
-    let executeReader (read: SqlDataReader -> Option<'t>) (props: SqlProps) : 't list =
-        if List.isEmpty props.SqlQuery then failwith "No query provided to execute. Please use Sql.query"
-        use connection = new SqlConnection(props.ConnectionString)
-        connection.Open()
-        use command = new SqlCommand(List.head props.SqlQuery, connection)
-        if props.NeedPrepare then command.Prepare()
-        populateCmd command props
-        use reader = command.ExecuteReader()
-        let rows = ResizeArray<'t>()
-        while reader.Read() do
-            reader
-            |> read
-            |> Option.iter rows.Add
-        List.ofSeq rows
-
-    let executeTransaction queries (props: SqlProps)  =
-        if List.isEmpty queries
-        then [ ]
-        else
-        use connection = new SqlConnection(props.ConnectionString)
-        connection.Open()
-        use transaction = connection.BeginTransaction()
-        let affectedRowsByQuery = ResizeArray<int>()
-        for (query, parameterSets) in queries do
-            if List.isEmpty parameterSets
-            then
-                use command = new SqlCommand(query, connection, transaction)
-                let affectedRows = command.ExecuteNonQuery()
-                affectedRowsByQuery.Add affectedRows
-            else
-              for parameterSet in parameterSets do
-                  use command = new SqlCommand(query, connection, transaction)
-                  populateRow command parameterSet
-                  let affectedRows = command.ExecuteNonQuery()
-                  affectedRowsByQuery.Add affectedRows
-        transaction.Commit()
-        List.ofSeq affectedRowsByQuery
-
-    let executeTransactionAsync queries (props: SqlProps)  =
-        async {
-            if List.isEmpty queries
-            then return [ ]
-            else
-            use connection = new SqlConnection(props.ConnectionString)
-            do! Async.AwaitTask (connection.OpenAsync())
-            use transaction = connection.BeginTransaction()
-            let affectedRowsByQuery = ResizeArray<int>()
-            for (query, parameterSets) in queries do
-                if List.isEmpty parameterSets
-                then
-                    use command = new SqlCommand(query, connection, transaction)
-                    let! affectedRows = Async.AwaitTask(command.ExecuteNonQueryAsync())
-                    affectedRowsByQuery.Add affectedRows
-                else
-                  for parameterSet in parameterSets do
-                      use command = new SqlCommand(query, connection, transaction)
-                      populateRow command parameterSet
-                      let! affectedRows = Async.AwaitTask(command.ExecuteNonQueryAsync())
-                      affectedRowsByQuery.Add affectedRows
-            transaction.Commit()
-            return List.ofSeq affectedRowsByQuery
-        }
-
-
-    let executeTransactionSafe queries (props: SqlProps) =
-=======
     let executeTransaction queries (props: SqlProps) =
->>>>>>> e83ab70a
         try
             if List.isEmpty queries
             then Ok [ ]
@@ -561,79 +181,11 @@
                 if props.ExistingConnection.IsNone
                 then connection.Dispose()
 
-<<<<<<< HEAD
-    let executeReaderSafe (read: SqlDataReader -> Option<'t>) (props: SqlProps) =
-        try
-            if List.isEmpty props.SqlQuery then failwith "No query provided to execute. Please use Sql.query"
-            use connection = new SqlConnection(props.ConnectionString)
-            connection.Open()
-            use command = new SqlCommand(List.head props.SqlQuery, connection)
-            if props.NeedPrepare then command.Prepare()
-            populateCmd command props
-            use reader = command.ExecuteReader()
-            let rows = ResizeArray<'t>()
-            while reader.Read() do
-                read reader
-                |> Option.iter rows.Add
-            Ok (List.ofSeq rows)
-        with
-        | ex -> Error ex
-
-    let executeReaderAsync (read: SqlDataReader -> Option<'t>) (props: SqlProps) : Async<'t list> =
-        async {
-            if List.isEmpty props.SqlQuery then failwith "No query provided to execute. Please use Sql.query"
-            use connection = new SqlConnection(props.ConnectionString)
-            do! Async.AwaitTask (connection.OpenAsync())
-            use command = new SqlCommand(List.head props.SqlQuery, connection)
-            if props.NeedPrepare then command.Prepare()
-            populateCmd command props
-            use! reader = Async.AwaitTask (command.ExecuteReaderAsync())
-            let rows = ResizeArray<'t>()
-            while reader.Read() do
-                reader
-                |> read
-                |> Option.iter rows.Add
-            return List.ofSeq rows
-        }
-=======
         with
         | error -> Error error
->>>>>>> e83ab70a
 
     let executeTransactionAsync queries (props: SqlProps)  =
         async {
-<<<<<<< HEAD
-            let! result = Async.Catch (executeReaderAsync read props)
-            match result with
-            | Choice1Of2 value -> return Ok (value)
-            | Choice2Of2 err -> return Error (err)
-        }
-
-    let executeTable (props: SqlProps) : SqlTable =
-        if List.isEmpty props.SqlQuery then failwith "No query provided to execute. Please use Sql.query"
-        use connection = new SqlConnection(props.ConnectionString)
-        connection.Open()
-        use command = new SqlCommand(List.head props.SqlQuery, connection)
-        if props.NeedPrepare then command.Prepare()
-        populateCmd command props
-        use reader = command.ExecuteReader()
-        readTable reader
-
-    let executeTableSafe (props: SqlProps) : Result<SqlTable, exn> =
-        try Ok (executeTable props)
-        with | ex -> Error ex
-
-    let executeTableTask (props: SqlProps) =
-        task {
-            if List.isEmpty props.SqlQuery then failwith "No query provided to execute. Please use Sql.query"
-            use connection = new SqlConnection(props.ConnectionString)
-            do! connection.OpenAsync()
-            use command = new SqlCommand(List.head props.SqlQuery, connection)
-            if props.NeedPrepare then command.Prepare()
-            do populateCmd command props
-            use! reader = command.ExecuteReaderAsync()
-            return! readTableTask reader
-=======
             try
                 let! token = Async.CancellationToken
                 use mergedTokenSource = CancellationTokenSource.CreateLinkedTokenSource(token, props.CancellationToken)
@@ -666,7 +218,6 @@
                     then connection.Dispose()
             with error ->
                 return Error error
->>>>>>> e83ab70a
         }
 
     let execute (read: RowReader -> 't) (props: SqlProps) : Result<'t list, exn> =
@@ -674,17 +225,10 @@
             if props.SqlQuery.IsNone then failwith "No query provided to execute. Please use Sql.query"
             let connection = getConnection props
             try
-<<<<<<< HEAD
-                if List.isEmpty props.SqlQuery then failwith "No query provided to execute. Please use Sql.query"
-                use connection = new SqlConnection(props.ConnectionString)
-                do! connection.OpenAsync()
-                use command = new SqlCommand(List.head props.SqlQuery, connection)
-=======
                 if not (connection.State.HasFlag ConnectionState.Open)
                 then connection.Open()
                 use command = new SqlCommand(props.SqlQuery.Value, connection)
                 do populateCmd command props
->>>>>>> e83ab70a
                 if props.NeedPrepare then command.Prepare()
                 use reader = command.ExecuteReader()
                 let rowReader = RowReader(reader)
@@ -706,52 +250,6 @@
                 then connection.Open()
                 use command = new SqlCommand(props.SqlQuery.Value, connection)
                 do populateCmd command props
-<<<<<<< HEAD
-                use! reader = command.ExecuteReaderAsync()
-                let! result = readTableTask reader
-                return Ok (result)
-            with
-            | ex -> return Error ex
-        }
-
-    let executeTableSafeAsync (props: SqlProps) =
-        executeTableSafeTask props
-        |> Async.AwaitTask
-
-    let multiline xs = String.concat Environment.NewLine xs
-
-    let executeScalar (props: SqlProps) : SqlValue =
-        if List.isEmpty props.SqlQuery then failwith "No query provided to execute. Please use Sql.query"
-        use connection = new SqlConnection(props.ConnectionString)
-        connection.Open()
-        use command = new SqlCommand(List.head props.SqlQuery, connection)
-        if props.NeedPrepare then command.Prepare()
-        populateCmd command props
-        command.ExecuteScalar()
-        |> readValue
-
-    let executeNonQuery (props: SqlProps) : int =
-        if List.isEmpty props.SqlQuery then failwith "No query provided to execute. Please use Sql.query"
-        use connection = new SqlConnection(props.ConnectionString)
-        connection.Open()
-        use command = new SqlCommand(List.head props.SqlQuery, connection)
-        if props.NeedPrepare then command.Prepare()
-        populateCmd command props
-        command.ExecuteNonQuery()
-
-    let executeNonQuerySafe (props: SqlProps) : Result<int, exn> =
-        try Ok (executeNonQuery props)
-        with | ex -> Error ex
-
-    let executeNonQueryTask (props: SqlProps) =
-        task {
-            use connection = new SqlConnection(props.ConnectionString)
-            do! connection.OpenAsync()
-            use command = new SqlCommand(List.head props.SqlQuery, connection)
-            if props.NeedPrepare then command.Prepare()
-            do populateCmd command props
-            return! command.ExecuteNonQueryAsync()
-=======
                 if props.NeedPrepare then command.Prepare()
                 use reader = command.ExecuteReader()
                 let rowReader = RowReader(reader)
@@ -788,7 +286,6 @@
                     then connection.Dispose()
             with error ->
                 return Error error
->>>>>>> e83ab70a
         }
 
     let iter (read: RowReader -> unit) (props: SqlProps) : Result<unit, exn> =
@@ -796,16 +293,9 @@
             if props.SqlQuery.IsNone then failwith "No query provided to execute. Please use Sql.query"
             let connection = getConnection props
             try
-<<<<<<< HEAD
-                use connection = new SqlConnection(props.ConnectionString)
-                do! connection.OpenAsync()
-                use command = new SqlCommand(List.head props.SqlQuery, connection)
-                if props.NeedPrepare then command.Prepare()
-=======
                 if not (connection.State.HasFlag ConnectionState.Open)
                 then connection.Open()
                 use command = new SqlCommand(props.SqlQuery.Value, connection)
->>>>>>> e83ab70a
                 do populateCmd command props
                 if props.NeedPrepare then command.Prepare()
                 use reader = command.ExecuteReader()
@@ -843,26 +333,6 @@
                 return Error error
         }
 
-<<<<<<< HEAD
-    let executeNonQuerySafeAsync (props: SqlProps) =
-        executeNonQuerySafeTask props
-        |> Async.AwaitTask
-
-    let executeScalarSafe (props: SqlProps) : Result<SqlValue, exn> =
-        try  Ok (executeScalar props)
-        with | ex -> Error ex
-
-    let executeScalarTask (props: SqlProps) =
-        task {
-            if List.isEmpty props.SqlQuery then failwith "No query provided to execute. Please use Sql.query"
-            use connection = new SqlConnection(props.ConnectionString)
-            do! connection.OpenAsync()
-            use command = new SqlCommand(List.head props.SqlQuery, connection)
-            if props.NeedPrepare then command.Prepare()
-            do populateCmd command props
-            let! value = command.ExecuteScalarAsync()
-            return readValue value
-=======
     let executeAsync (read: RowReader -> 't) (props: SqlProps) : Async<Result<'t list, exn>> =
         async {
             try
@@ -887,7 +357,6 @@
                     then connection.Dispose()
             with error ->
                 return Error error
->>>>>>> e83ab70a
         }
 
     /// Executes the query and returns the number of rows affected
@@ -896,17 +365,10 @@
             if props.SqlQuery.IsNone then failwith "No query provided to execute..."
             let connection = getConnection props
             try
-<<<<<<< HEAD
-                if List.isEmpty props.SqlQuery then failwith "No query provided to execute. Please use Sql.query"
-                use connection = new SqlConnection(props.ConnectionString)
-                do! connection.OpenAsync()
-                use command = new SqlCommand(List.head props.SqlQuery, connection)
-=======
                 if not (connection.State.HasFlag ConnectionState.Open)
                 then connection.Open()
                 use command = new SqlCommand(props.SqlQuery.Value, connection)
                 populateCmd command props
->>>>>>> e83ab70a
                 if props.NeedPrepare then command.Prepare()
                 Ok (command.ExecuteNonQuery())
             finally
